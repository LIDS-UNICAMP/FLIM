# noqa: D100

import math
import warnings
from numpy.core.numeric import indices
import scipy as sp

import numpy as np
import torch
import torch.nn as nn
import torch.nn.functional as F
from scipy.spatial import distance
from skimage.util import view_as_windows
from sklearn.cluster import KMeans
from sklearn.decomposition import PCA
<<<<<<< HEAD
from sklearn.metrics.pairwise import (
    _euclidean_distances,
    cosine_similarity,
    euclidean_distances,
)
from torch.nn.modules.loss import CrossEntropyLoss

from ..._constants import DIVISION_EPSILON
from ...utils import label_connected_components
=======

from scipy.spatial import distance

import numpy as np
from torch.nn.modules.loss import CrossEntropyLoss

from ._marker_based_norm import MarkerBasedNorm2d, MarkerBasedNorm3d
from ._lcn import LIDSConvNet, ParallelModule
>>>>>>> c46d8f81
from ._decoder import Decoder
from ._lcn import LIDSConvNet, ParallelModule
from ._marker_based_norm import MarkerBasedNorm2d, MarkerBasedNorm3d

__all__ = ["LCNCreator"]

<<<<<<< HEAD
=======
from ..._constants import DIVISION_EPSILON

__all__ = ["LCNCreator"]

>>>>>>> c46d8f81
# TODO I think adaptative pooling 2D is missing

__operations__ = {
    "max_pool2d": nn.MaxPool2d,
    "max_pool3d": nn.MaxPool3d,
    "avg_pool2d": nn.AvgPool2d,
    "avg_pool3d": nn.AvgPool3d,
    "conv2d": nn.Conv2d,
    "conv3d": nn.Conv3d,
    "relu": nn.ReLU,
    "linear": nn.Linear,
    "marker_based_norm": MarkerBasedNorm2d,
    "m_norm2d": MarkerBasedNorm2d,
    "m_norm3d": MarkerBasedNorm3d,
    "batch_norm2d": nn.BatchNorm2d,
    "batch_norm3d": nn.BatchNorm3d,
    "dropout": nn.Dropout,
    "adap_avg_pool3d": nn.AdaptiveAvgPool3d,
    "unfold": nn.Unfold,
    "fold": nn.Fold,
    "decoder": Decoder,
}


class LabelSmoothingLoss(nn.Module):
    def __init__(self, classes, smoothing=0.0, dim=-1, weight=None):
        """if smoothing == 0, it's one-hot method
        if 0 < smoothing < 1, it's smooth method
        """
        super(LabelSmoothingLoss, self).__init__()
        self.confidence = 1.0 - smoothing
        self.smoothing = smoothing
        self.weight = weight
        self.cls = classes
        self.dim = dim

    def forward(self, pred, target):
        assert 0 <= self.smoothing < 1
        pred = pred.log_softmax(dim=self.dim)

        if self.weight is not None:
            pred = pred * self.weight.unsqueeze(0)

        with torch.no_grad():
            true_dist = torch.zeros_like(pred)
            true_dist.fill_(self.smoothing / (self.cls - 1))
            true_dist.scatter_(1, target.data.unsqueeze(1), self.confidence)
        return torch.mean(torch.sum(-true_dist * pred, dim=self.dim))


class LCNCreator:

    """Class to build and a LIDSConvNet.

    LCNCreator is reponsable to build a LIDSConvNet given \
    a network architecture, a set of images, and a set of image markers.

    Attributes
    ----------
    LCN : LIDSConvNet
        The neural network built.

    last_conv_layer_out_channel : int
        The number of the last layer output channels.

    device : str
        Decive where the computaion is done.

    """

    def __init__(
        self,
        architecture,
        images=None,
        markers=None,
        input_shape=None,
        batch_size=32,
        relabel_markers=False,
        device="cpu",
        superpixels_markers=None,
        remove_border=0,
        random_state=None,
<<<<<<< HEAD
        multilevel_clustering=True,
=======
>>>>>>> c46d8f81
    ):
        """Initialize the class.

        Parameters
        ----------
        architecture : dict
            Netwoerk's architecture specification.
        images : ndarray
            A set of images with size :math:`(N, H, W, C)`,
            by default None.
        markers : ndarray
            A set of image markes as label images with size :math:`(N, H, W)`.\
            The label 0 denote no label, by default None.
        input_shape: list
            Image shape (H, W, C), must me given if images is None. By default None.
        batch_size : int, optional
            Batch size, by default 32.
        relabel_markers : bool, optional
            Change markers labels so that each connected component has a \
            different label, by default True.
        device : str, optional
            Device where to do the computation, by default 'cpu'.
        superpixels_markers : ndarray, optional
            Extra images markers get from superpixel segmentation, \
            by default None.

        """
        assert architecture is not None

        if superpixels_markers is not None:
            self._superpixel_markers = np.expand_dims(superpixels_markers, 0).astype(
                np.int
            )
            self._has_superpixel_markers = True

        else:
            self._has_superpixel_markers = False

        if markers is not None:
            markers = markers.astype(int)

        self._feature_extractor = nn.Sequential()
        self._relabel_markers = relabel_markers
        self._images = images
        self._markers = markers
        self._input_shape = input_shape
        self._architecture = architecture
<<<<<<< HEAD
        self._multilevel_clustering = multilevel_clustering
=======
>>>>>>> c46d8f81

        if images is None:
            self._in_channels = input_shape[-1]
        else:
            self._in_channels = images[0].shape[-1]
            self._input_shape = list(images[0].shape)

        self._batch_size = batch_size

        self.last_conv_layer_out_channels = 0

        self.device = device

        self._remove_border = remove_border

        self.random_state = random_state

        self._outputs = dict()

        self._skips = _find_skip_connections(self._architecture)
        self._to_save_outputs = _find_outputs_to_save(self._skips)

        self.LCN = LIDSConvNet(
            skips=self._skips,
            outputs_to_save=self._to_save_outputs,
            remove_boder=remove_border,
        )

    def build_model(
        self,
        remove_similar_filters: bool = False,
        similarity_level: float = 0.85,
        verbose: bool = False,
    ):
        """Build the model.

        Parameters 
        ----------
        remove_similar_filters : bool, optional
            Keep only one of a set of similar filters, by default False.
        similarity_level : float, optional
            A value in range :math:`(0, 1]`. \
            If filters have inner product greater than value, \
            only one of them are kept. by default 0.85.

        """

        architecture = self._architecture
        images = self._images
        markers = self._markers

        if self._relabel_markers and markers is not None:
            start_label = 2 if self._has_superpixel_markers else 1
            markers = label_connected_components(
                markers, start_label, is_3d=markers.ndim == 4
            )

        if self._has_superpixel_markers:
            markers += self._superpixel_markers
        input_shape = self._input_shape
        # if len(input_shape) == 1:
        #    input_shape = [0, 0, *input_shape]
        if images is not None:
            input_shape = images[0].shape

        for module_name, module_arch in architecture.items():

            if "input" in self._to_save_outputs:
                self._outputs["input"] = images

<<<<<<< HEAD
            module, module_output_shape, images, markers = self._build_module(
=======
            if self._relabel_markers and markers is not None:
                start_label = 2 if self._has_superpixel_markers else 1
                markers = label_connected_components(
                    markers, start_label, is_3d=markers.ndim == 4
                )

            if self._has_superpixel_markers:
                markers += self._superpixel_markers
            input_shape = self._input_shape
            # if len(input_shape) == 1:
            #    input_shape = [0, 0, *input_shape]
            module, module_output_shape, _, _ = self._build_module(
>>>>>>> c46d8f81
                module_name,
                module_arch,
                images,
                markers,
                input_shape,
                remove_similar_filters=remove_similar_filters,
                similarity_level=similarity_level,
            )

<<<<<<< HEAD
            input_shape = module_output_shape
=======
>>>>>>> c46d8f81
            # self.last_conv_layer_out_channels = out_channels

            self.LCN.add_module(module_name, module)

        # TODO is it necessary to empty cuda memory?
        torch.cuda.empty_cache()

    def build_feature_extractor(
        self, remove_similar_filters=False, similarity_level=0.85
    ):
        """Buid the feature extractor.

        If there is a special convolutional layer, \
        it will be initialize with weights learned from image markers.

        Parameters
        ----------
        remove_similar_filters : bool, optional
            Keep only one of a set of similar filters, by default False.
        similarity_level : float, optional
            A value in range :math:`(0, 1]`. \
            If filters have inner product greater than value, \
            only one of them are kept. by default 0.85.

        """
        warnings.warn(
            "This function is deprecated. "
            "Please use the 'build_model' method instead.",
            DeprecationWarning,
            stacklevel=2,
        )

        self._output_shape = self._input_shape

        architecture = self._architecture
        images = self._images
        markers = self._markers

        if "input" in self._to_save_outputs:
            self._outputs["input"] = images

        if self._relabel_markers and markers is not None:
            start_label = 2 if self._has_superpixel_markers else 1
            markers = label_connected_components(
                markers, start_label, is_3d=markers.ndim == 4
            )

        if self._has_superpixel_markers:
            markers += self._superpixel_markers

        module, out_channels, _, _ = self._build_module(
            None,
            architecture,
            images,
            markers,
            remove_similar_filters=remove_similar_filters,
            similarity_level=similarity_level,
        )

        self.last_conv_layer_out_channels = out_channels

        self.LCN.feature_extractor = module

        torch.cuda.empty_cache()

    def load_model(self, state_dict):
        architecture = self._architecture

        module, out_channels = self._build_module(
            "", architecture["features"], state_dict=state_dict
        )

        self.last_conv_layer_out_channels = out_channels

        self.LCN.feature_extractor = module

        if "classifier" in architecture:
            self.build_classifier(state_dict=state_dict)

        self.LCN.load_state_dict(state_dict)

    def _build_module(
        self,
        module_name,
        module_arch,
        images=None,
        markers=None,
        input_shape=None,
        remove_similar_filters=False,
        similarity_level=0.85,
<<<<<<< HEAD
        verbose=True,
=======
        verbose=False,
>>>>>>> c46d8f81
    ):
        """Builds a module.

        A module can have submodules.

        Parameters
        ----------
        module_arch : dict
            module configuration
        images : ndarray
            A set of images with size :math:`(N, H, W, C)`.
        markers : ndarray
            A set of image markes as label images with size :math:`(N, H, W)`.\
            The label 0 denote no label.
        state_dict: OrderedDict
            If images and markers are None, this argument must be given,\
            by default None.
        ----------
        remove_similar_filters : bool, optional
            Keep only one of a set of similar filters, by default False.
        similarity_level : float, optional
            A value in range :math:`(0, 1]`. \
            If filters have inner product greater than value, \
            only one of them are kept. by default 0.85.

        Returns
        -------
        nn.Module
            A PyTorch module.
        """
        device = self.device

        batch_size = self._batch_size

        # assume that module is sequential
        module_type = module_arch.get("type", "sequential")

        module_params = module_arch.get("params", {})

        if module_type == "parallel":
<<<<<<< HEAD
            aggregate_fn = module_params["aggregate"]
            module = ParallelModule(aggregate_fn=aggregate_fn)
=======
            module = ParallelModule()
            aggregate_fn = module_params["aggregate"]
>>>>>>> c46d8f81
        else:
            module = nn.Sequential()

        layers_arch = module_arch["layers"]

        module_output_shape = None

        for key in layers_arch:
            new_module_name = key if module_name is None else f"{module_name}.{key}"

            layer_config = layers_arch[key]
            if verbose:
                print(f"Building {key}")

            if "type" in layer_config:
                _module, _layer_output_shape, images, markers = self._build_module(
                    new_module_name,
                    layer_config,
                    images,
                    markers,
                    input_shape,
                    remove_similar_filters,
                    similarity_level,
                )

                module.add_module(key, _module)
                input_shape = _layer_output_shape

            else:

                _assert_params(layer_config)

                operation = __operations__[layer_config["operation"]]
                operation_params = layer_config["params"]

                if (
                    layer_config["operation"] == "conv2d"
                    or layer_config["operation"] == "conv3d"
                ):
<<<<<<< HEAD
                    # if bias then set training params
                    if operation_params.get("bias", False) is True:
                        if "epochs" not in operation_params:
                            operation_params["epochs"] = module_params.get("epochs", 50)
                        if "lr" not in operation_params:
                            operation_params["lr"] = module_params.get("lr", 0.001)
                        if "wd" not in operation_params:
                            operation_params["wd"] = module_params.get("wd", 0.9)
=======
>>>>>>> c46d8f81

                    layer = self._build_conv_layer(
                        images,
                        markers,
                        remove_similar_filters,
                        similarity_level,
                        input_shape,
                        layer_config,
                    )
<<<<<<< HEAD
                    is_3d = layer_config["operation"] == "conv3d"
                    end = 3 if is_3d else 2

                    if len(input_shape) > 1:
                        _layer_output_shape = [*input_shape[:end], layer.out_channels]

                        spatial_size = np.array(input_shape[:end])
                        kernel_size = np.array(layer.kernel_size)
                        stride = np.array(layer.stride)
                        padding = np.array(layer.padding)
                        dilation = np.array(layer.dilation)
                        _layer_output_shape[:end] = list(
                            np.floor(
                                (
                                    spatial_size
                                    + 2 * padding
                                    - dilation * (kernel_size - 1)
                                    - 1
                                )
                                / stride
                                + 1
                            ).astype(int)
                        )
                    else:
                        _layer_output_shape = [layer.out_channels]
=======

                    _layer_output_shape = [*input_shape[:2], layer.out_channels]
>>>>>>> c46d8f81

                elif layer_config["operation"] in [
                    "marker_based_norm",
                    "m_norm2d",
                    "m_norm3d",
                ]:
                    if layer_config["operation"] == "marker_based_norm":
                        warnings.warn(
                            "'marker_based_norm' operation name has been renamed to 'm_norm2d'",
                            DeprecationWarning,
                            stacklevel=2,
                        )

                    layer = self._build_m_norm_layer(
                        images, markers, input_shape, layer_config
                    )

                    _layer_output_shape = input_shape

                elif (
                    layer_config["operation"] == "batch_norm2d"
                    or layer_config["operation"] == "batch_norm3d"
                ):
                    operation_params = layer_config["params"]
                    operation_params["num_features"] = input_shape[-1]

                    layer = operation(**operation_params)
                    layer.train()
                    layer = layer.to(device)
                    is_3d = "3d" in layer_config["operation"]
                    if images is not None and markers is not None:
                        torch_images = torch.Tensor(images)

                        if is_3d:
                            torch_images = torch_images.permute(0, 4, 3, 1, 2)
                        else:
                            torch_images = torch_images.permute(0, 3, 1, 2)

                        input_size = torch_images.size(0)

                        for i in range(0, input_size, batch_size):
                            batch = torch_images[i : i + batch_size]
                            output = layer.forward(batch.to(device))

                    layer.eval()

                elif (
                    layer_config["operation"] == "max_pool2d"
                    or layer_config["operation"] == "avg_pool2d"
                    or layer_config["operation"] == "max_pool3d"
                    or layer_config["operation"] == "avg_pool3d"
                ):

<<<<<<< HEAD
                    layer, _ = self._build_pool_layer(
=======
                    layer = self._build_pool_layer(
>>>>>>> c46d8f81
                        images, markers, batch_size, layer_config
                    )

                    is_3d = "3d" in layer_config["operation"]
                    end = 3 if is_3d else 2

                    _layer_output_shape = [*input_shape]

                    if len(input_shape) == (end + 1):
                        spatial_size = np.array(input_shape[:end])
                        kernel_size = np.array(layer.kernel_size)
                        stride = np.array(layer.stride)
                        padding = np.array(layer.padding)
                        if "avg" in layer_config["operation"]:
                            dilation = np.array([1] * end)
                        else:
                            dilation = np.array(layer.dilation)
                        _layer_output_shape[:end] = list(
                            np.floor(
                                (
                                    spatial_size
                                    + 2 * padding
                                    - dilation * (kernel_size - 1)
<<<<<<< HEAD
                                    - 1
=======
>>>>>>> c46d8f81
                                )
                                / stride
                                + 1
                            ).astype(int)
                        )

                elif (
                    layer_config["operation"] == "adap_avg_pool2d"
                    or layer_config["operation"] == "adap_avg_pool3d"
                ):
                    output_size = operation_params["output_size"]
                    if len(output_size) == 2:
                        _layer_output_shape = np.array(output_size, input_shape[-1])

                    layer = operation(**operation_params)

                elif layer_config["operation"] == "unfold":
                    # TODO support 3D images?
                    kernel_size = operation_params["kernel_size"]
                    stride = operation_params.get("stride", 1)
                    padding = operation_params.get("padding", 0)
                    dilation = operation_params.get("dilation", 1)

                    is_3d = len(input_shape) == 4
<<<<<<< HEAD

                    if isinstance(kernel_size, int):
                        kernel_size = np.array([kernel_size] * (3 if is_3d else 2))
                    if isinstance(stride, int):
                        stride = np.array([stride] * (3 if is_3d else 2))
                    if isinstance(padding, int):
                        padding = np.array([padding] * (3 if is_3d else 2))
                    if isinstance(dilation, int):
                        dilation = np.array([dilation] * (3 if is_3d else 2))

=======

                    if isinstance(kernel_size, int):
                        kernel_size = np.array([kernel_size] * (3 if is_3d else 2))
                    if isinstance(stride, int):
                        stride = np.array([stride] * (3 if is_3d else 2))
                    if isinstance(padding, int):
                        padding = np.array([padding] * (3 if is_3d else 2))
                    if isinstance(dilation, int):
                        dilation = np.array([dilation] * (3 if is_3d else 2))

>>>>>>> c46d8f81
                    layer = operation(**operation_params)
                    _layer_output_shape = [*input_shape]
                    spatial_size = np.array(input_shape[:-1])

                    output_spatial_size = np.prod(
                        np.floor(
                            (
                                spatial_size
                                + 2 * padding
                                - dilation * (kernel_size - 1)
                                - 1
                            )
                            / stride
                            + 1
                        )
                    )

                    _layer_output_shape[0] = output_spatial_size[0]
                    _layer_output_shape[1] = output_spatial_size[1]

                    if is_3d:
                        _layer_output_shape[2] = output_spatial_size[2]

                elif layer_config["operation"] == "decoder":
                    if images.ndim > 4:
                        raise NotImplementedError(
                            "FLIM decoder does not currently support 3D images."
                        )
                    layer = operation(
                        images, self._markers, device=device, **operation_params
                    )
                    layer.to(device)

                elif layer_config["operation"] == "linear":
                    if operation_params["in_features"] == -1:
                        operation_params["in_features"] = np.prod(input_shape)
                        _flatten_layer = nn.Flatten()
                        module.add_module("flatten", _flatten_layer)

                    layer = operation(**operation_params)
                    # initialization
                    nn.init.xavier_normal_(layer.weight, nn.init.calculate_gain("relu"))
                    if layer.bias is not None:
                        nn.init.constant_(layer.bias, 0)

                    layer.to(device)
<<<<<<< HEAD
                    _layer_output_shape = [operation_params["out_features"]]
=======
                    _layer_output_shape = [*input_shape]
>>>>>>> c46d8f81

                else:
                    layer = operation(**operation_params)
                    _layer_output_shape = [*input_shape]

                if images is not None and markers is not None:
                    torch_images = torch.Tensor(images)
                    is_3d = torch_images.ndim == 5
                    if is_3d:
                        torch_images = torch_images.permute(0, 4, 3, 1, 2)
                    else:
                        torch_images = torch_images.permute(0, 3, 1, 2)

                    input_size = torch_images.size(0)

                    if (
                        layer_config["operation"] != "unfold"
                        and not ("pool" in layer_config["operation"])
                        and not ("linear" in layer_config["operation"])
                    ):
                        outputs = torch.Tensor([])
                        layer = layer.to(self.device)

                        for i in range(0, input_size, batch_size):
                            batch = torch_images[i : i + batch_size]
                            output = layer.forward(batch.to(device))
                            output = output.detach().cpu()
                            outputs = torch.cat((outputs, output))
                        if is_3d:
                            images = outputs.permute(0, 3, 4, 2, 1).detach().numpy()
                        else:
                            images = outputs.permute(0, 2, 3, 1).detach().numpy()

<<<<<<< HEAD
                        # _layer_output_shape = list(images.shape[1:])
=======
                    _layer_output_shape = list(images.shape[1:])
>>>>>>> c46d8f81
                layer.train()
                module.add_module(key, layer)

                if module_type == "sequential":
                    module_output_shape = _layer_output_shape
                    input_shape = _layer_output_shape
                else:
                    if aggregate_fn == "concat":
                        if module_output_shape is None:
                            module_output_shape = [*_layer_output_shape]
                        else:
                            module_output_shape[-1] += _layer_output_shape[-1]
                    else:
                        module_output_shape = _layer_output_shape

        if self._remove_border > 0:
            if len(module_output_shape) > 1:
                module_output_shape[0] -= 2 * self._remove_border
                module_output_shape[1] -= 2 * self._remove_border
                if len(module_output_shape) > 2:
                    module_output_shape[2] -= 2 * self._remove_border
        return module, module_output_shape, images, markers

    def _build_pool_layer(self, images, markers, batch_size, layer_config):
        device = self.device
        f_operations = {
            "max_pool2d": F.max_pool2d,
            "max_pool3d": F.max_pool3d,
            "avg_pool2d": F.avg_pool2d,
            "avg_pool3d": F.avg_pool3d,
        }
        operation_name = layer_config["operation"]
        operation_params = layer_config["params"]
        operation = __operations__[operation_name]
        f_pool = f_operations[operation_name]

        is_3d = "3d" in operation_name

        stride = operation_params.get("stride", 1)
        kernel_size = operation_params["kernel_size"]

        if "padding" in operation_params:
            padding = operation_params["padding"]
            if isinstance(padding, int):
                padding = [padding] * (3 if is_3d else 2)
        else:
            padding = [0] * (3 if is_3d else 2)

        if isinstance(kernel_size, int):
            kernel_size = [kernel_size] * (3 if is_3d else 2)

        operation_params["stride"] = 1
<<<<<<< HEAD
        # TODO what about dilation?
        # operation_params["padding"] = [k_size // 2 for k_size in kernel_size]
=======
        operation_params["padding"] = [k_size // 2 for k_size in kernel_size]
>>>>>>> c46d8f81

        if images is not None and markers is not None:
            torch_images = torch.from_numpy(images)

            if is_3d:
                torch_images = torch_images.permute(0, 4, 3, 1, 2)
            else:
                torch_images = torch_images.permute(0, 3, 1, 2)

            input_shape = torch_images.shape
            input_size = input_shape[0]

            outputs = torch.Tensor([])

            # temporarly ignore warnings till pytorch is fixed
            with warnings.catch_warnings():
                warnings.simplefilter("ignore")
                with torch.no_grad():
                    for i in range(0, input_size, batch_size):
                        batch = torch_images[i : i + batch_size]
                        batch = batch.to(device)
                        output = f_pool(batch, **operation_params)
                        output = output.detach().cpu()
                        outputs = torch.cat((outputs, output))

            if is_3d:
                images = (
                    outputs.permute(0, 3, 4, 2, 1)
                    .detach()
                    .numpy()[:, :, : input_shape[2], : input_shape[3], : input_shape[3]]
                )
            else:
                images = (
                    outputs.permute(0, 2, 3, 1)
                    .detach()
                    .numpy()[:, :, : input_shape[2], : input_shape[3]]
                )

        operation_params["stride"] = stride
        operation_params["padding"] = padding
        layer = operation(**operation_params)
<<<<<<< HEAD
        return layer, images
=======
        return layer
>>>>>>> c46d8f81

    def _build_m_norm_layer(self, images, markers, input_shape, layer_config):
        operation_name = layer_config["operation"]
        operation_params = layer_config["params"]

        operation = __operations__[operation_name]

        is_3d = "3d" in layer_config["operation"]

        in_channels = input_shape[-1]
        if images is None or markers is None:
            mean = None
            std = None
            epsilon = 0.001
        else:
            kernel_size = 1
            dilation = 1
            epsilon = operation_params.get("epsilon", 0.001)

            if isinstance(dilation, int):
                dilation = [dilation] * (3 if is_3d else 2)

            if isinstance(kernel_size, int):
                kernel_size = [kernel_size] * (3 if is_3d else 2)

            patches, _ = _generate_patches(
                images, markers, in_channels, kernel_size, dilation
            )

            if is_3d:
                axis = (0, 1, 2, 3)
            else:
                axis = (0, 1, 2)

            mean = (
                torch.from_numpy(patches.mean(axis=axis, keepdims=True))
                .flatten()
                .float()
            )
            std = (
                torch.from_numpy(patches.std(axis=axis, keepdims=True))
                .flatten()
                .float()
            )

        layer = operation(mean=mean, std=std, in_channels=in_channels, epsilon=epsilon)

        return layer

    def _build_conv_layer(
        self,
        images,
        markers,
        remove_similar_filters,
        similarity_level,
        input_shape,
        layer_config,
    ):

        operation_name = layer_config["operation"]
        operation_params = layer_config["params"]
        operation = __operations__[operation_name]
        is_3d = operation_name == "conv3d"

        number_of_kernels_per_marker = operation_params.get(
            "number_of_kernels_per_marker", None
        )
        use_random_kernels = operation_params.get("use_random_kernels", False)

<<<<<<< HEAD
        use_pca = operation_params.get("use_pca", True)

        kernel_size = operation_params["kernel_size"]
        stride = operation_params.get("stride", 1)
        # TODO check padding is enough to maintain the input size
=======
        kernel_size = operation_params["kernel_size"]
        stride = operation_params.get("stride", 1)
>>>>>>> c46d8f81
        padding = operation_params.get("padding", 0)
        padding_mode = operation_params.get("padding_mode", "zeros")
        dilation = operation_params.get("dilation", 1)
        groups = operation_params.get("groups", 1)
        bias = operation_params.get("bias", False)

        out_channels = operation_params.get("out_channels", None)
<<<<<<< HEAD
        # training parameters
        epochs = operation_params.get("epochs", 50)
        lr = operation_params.get("lr", 0.001)
        wd = operation_params.get("wd", 0.9)
=======
>>>>>>> c46d8f81

        assert (
            out_channels is not None or markers is not None
        ), "`out_channels` or `markers` must be defined."

        in_channels = input_shape[-1]
        if isinstance(dilation, int):
            dilation = [dilation] * (3 if is_3d else 2)

        if isinstance(padding, int):
            padding = [padding] * (3 if is_3d else 2)

        if isinstance(kernel_size, int):
            kernel_size = [kernel_size] * (3 if is_3d else 2)

        if (
            markers is not None
            and "number_of_kernels_per_marker" not in operation_params
        ):
            number_of_kernels_per_marker = math.ceil(
                operation_params["out_channels"] / np.array(markers).max()
            )

        if out_channels is not None:
            assert out_channels is not None or (
                number_of_kernels_per_marker * np.array(markers).max() >= out_channels
            ), f"The number of kernels per marker is not enough to generate {out_channels} kernels."

<<<<<<< HEAD
        weights, bias_weights = _initialize_convNd_weights(
=======
        weights = _initialize_convNd_weights(
>>>>>>> c46d8f81
            images,
            markers,
            in_channels,
            out_channels=out_channels,
            kernel_size=kernel_size,
            dilation=dilation,
<<<<<<< HEAD
            bias=bias,
            number_of_kernels_per_marker=number_of_kernels_per_marker,
            use_random_kernels=use_random_kernels,
            use_pca=use_pca,
            epochs=epochs,
            lr=lr,
            wd=wd,
            multi_level_clustering=self._multilevel_clustering,
            device=self.device,
=======
            number_of_kernels_per_marker=number_of_kernels_per_marker,
            use_random_kernels=use_random_kernels,
>>>>>>> c46d8f81
        )
        if out_channels is not None:
            assert (
                weights.shape[0] >= out_channels
            ), f"Expected {out_channels} kernels and found {weights.shape[0]} kernels."
            if weights.shape[0] < out_channels:
                warnings.warn(
                    f"It was not possible to create {out_channels} kernels. It was created only {weights.shape[0]}."
                )

        if out_channels is None:
            out_channels = weights.shape[0]

        layer = operation(
            in_channels,
            out_channels,
            kernel_size,
            stride,
            padding,
            dilation,
            groups,
            bias,
            padding_mode,
        )
        if images is not None and markers is not None:
            layer.weight = nn.Parameter(torch.from_numpy(weights))
<<<<<<< HEAD

            if bias:
                layer.bias = nn.Parameter(torch.from_numpy(bias_weights))

=======
>>>>>>> c46d8f81
        else:
            nn.init.xavier_normal_(layer.weight)
            if bias:
                nn.init.zeros_(layer.bias)

        if remove_similar_filters:
            layer = _remove_similar_filters(layer, similarity_level)

        return layer

    def get_LIDSConvNet(self):
        """Get the LIDSConvNet built.

        Returns
        -------
        LIDSConvNet
            The neural network built.

        """
        return self.LCN


def _prepare_markers(markers):
    """Convert image markers to the expected format.

    Convert image markers from label images to a list of coordinates.


    Parameters
    ----------
    markers : ndarray
        A set of image markers as image labels with size :math:`(N, H, W)`.

    Returns
    -------
    list[ndarray]
        Image marker as a list of coordinates.
        For each image there is an ndarry with shape \
        :math:`3 \times N` where :math:`N` is the number of markers pixels.
        The first row is the markers pixels :math:`x`-coordinates, \
        second row is the markers pixels :math:`y`-coordinates,
        and the third row is the markers pixel labels.

    """
    _markers = []
    for m in markers:
        indices = np.where(m != 0)

        max_label = m.max()
        labels = m[indices] - 1 if max_label > 1 else m[indices]

        _markers.append([indices[0], indices[1], labels])

    return _markers


def _assert_params(params):
    """Check network's architecture specification.

    Check if the network's architecture specification has \
    the fields necessary to build the network.

    Parameters
    ----------
    params : dict
        The parameters for building a layer.

    Raises
    ------
    AssertionError
        If a operation is not specified.
    AssertionError
        If operation parameters are not specified.
        
    """
    if "operation" not in params:
        raise AssertionError("Layer does not have an operation.")

    if "params" not in params:
        raise AssertionError("Layer does not have operation params.")


def _pooling_markers(markers, kernel_size, stride=1, padding=0):
    new_markers = []
    for marker in markers:
        indices_x, indices_y = np.where(marker != 0)

        marker_shape = [*marker.shape]

        marker_shape[0] = math.floor(
            (marker_shape[0] + 2 * padding[0] - kernel_size[0]) / stride + 1
        )
        marker_shape[1] = math.floor(
            (marker_shape[1] + 2 * padding[1] - kernel_size[1]) / stride + 1
        )

        new_marker = np.zeros(marker_shape, dtype=np.int)
        x_limit = marker.shape[0] + 2 * padding[0] - kernel_size[0]
        y_limit = marker.shape[1] + 2 * padding[1] - kernel_size[1]
        for x, y in zip(indices_x, indices_y):
            if x > x_limit or y > y_limit:
                continue
            new_marker[x // stride][y // stride] = marker[x][y]

        new_markers.append(new_marker)

    return np.array(new_markers)


def _find_skip_connections_in_module(module_name, module):
    skips = dict()

    layers = module["layers"]

    for layer_name, layer_config in layers.items():
        key_name = (
            f"{module_name}.{layer_name}" if module_name is not None else layer_name
        )

        if "type" in layer_config:
            submodules_skips = _find_skip_connections_in_module(key_name, layer_config)

            skips.update(submodules_skips)

        if "inputs" in layer_config:
            skips[key_name] = layer_config["inputs"]

    return skips


def _find_skip_connections(arch):
    skips = dict()
    for module_name, module_arch in arch.items():
        sub_modules_skips = _find_skip_connections_in_module(module_name, module_arch)
        skips.update(sub_modules_skips)
    return skips


def _find_outputs_to_save(skips):
    outputs_to_save = {}
    for _, inputs in skips.items():

        for layer_name in inputs:
            outputs_to_save[layer_name] = True

    return outputs_to_save


def _create_random_kernels(n, in_channels, kernel_size):
    kernels = np.random.rand(n, in_channels, *kernel_size)

    return kernels


def _enforce_norm(kernels):
    kernels_shape = kernels.shape
    flattened_kernels = kernels.reshape(kernels_shape[0], -1)

    norm = np.linalg.norm(flattened_kernels, axis=1, keepdims=True)

    normalized = flattened_kernels / norm

    mean = normalized.mean(axis=1, keepdims=True)

    centered = normalized - mean

    centered = centered.reshape(*kernels_shape)

    return centered


def _create_random_pca_kernels(n, k, in_channels, kernel_size):

    if isinstance(kernel_size, int):
        kernel_size = [kernel_size] * 2
    elif isinstance(kernel_size, list) and len(kernel_size) == 1:
        kernel_size = kernel_size * 2

    kernels = _enforce_norm(_create_random_kernels(n, in_channels, kernel_size))

    kernels_pca = _select_kernels_with_pca(kernels, k)

    return kernels_pca


def _select_kernels_with_pca(kernels, k, scale_kernels=False):
    kernels_shape = kernels.shape

    kernels_flatted = kernels.reshape(kernels_shape[0], -1)
    if k > kernels_flatted.shape[0] or k > kernels_flatted.shape[1]:
        k = min(kernels_flatted.shape[0], kernels_flatted.shape[1])

    pca = PCA(n_components=k)
    pca.fit(kernels_flatted)

    kernels_pca = pca.components_
    if scale_kernels:
        eigen_values = pca.singular_values_
        kernels_pca = kernels_pca * np.expand_dims(eigen_values, 1)
    kernels_pca = kernels_pca.reshape(-1, *kernels_shape[1:])

    return kernels_pca


def _generate_patches(images, markers, in_channels, kernel_size, dilation):
    """Get patches from markers pixels.

        Get a patch of size :math:`k \times k` around each markers pixel.
        
        ----------
        images : ndarray
            Array of images with shape :math:`(N, H, W, C)`.
        markers : list
            List of markers. For each image there is an ndarry with shape \
            :math:`3 \times N` where :math:`N` is the number of markers pixels.
            The first row is the markers pixels :math:`x`-coordinates, \
            second row is the markers pixels :math:`y`-coordinates, \
            and the third row is the markers pixel labels.
        in_channels : int
            The input channel number.
        kernel_size : int, optional
            The kernel dimensions. \
            If a single number :math:`k` if provided, it will be interpreted \
            as a kernel :math:`k \times k`, by default 3.
        padding : int, optional
            The number of zeros to add to pad, by default 1.

        Returns
        -------
        tuple[ndarray, ndarray]
            A array with all genereated pacthes and \
            an array with the label of each patch.
        
        """
    kernel_size = np.array(kernel_size)
    dilation = np.array(dilation)

    dilated_kernel_size = kernel_size + (dilation - 1) * (kernel_size - 1)
    dilated_padding = dilated_kernel_size // 2

    is_2d = kernel_size.shape[0] == 2

    if is_2d:
        padding = (
            (dilated_padding[0], dilated_padding[0]),
            (dilated_padding[1], dilated_padding[1]),
            (0, 0),
        )
        patches_shape = (dilated_kernel_size[0], dilated_kernel_size[1], in_channels)
    else:
        padding = (
            (dilated_padding[0], dilated_padding[0]),
            (dilated_padding[1], dilated_padding[1]),
            (dilated_padding[2], dilated_padding[2]),
            (0, 0),
        )
        patches_shape = (
            dilated_kernel_size[0],
            dilated_kernel_size[1],
            dilated_kernel_size[2],
            in_channels,
        )

    all_patches, all_labels = None, None
    for image, image_markers in zip(images, markers):
        if len(image_markers) == 0:
            continue

        image_pad = np.pad(image, padding, mode="constant", constant_values=0)
        # TODO check if patches_shape is valid
        patches = view_as_windows(image_pad, patches_shape, step=1)
<<<<<<< HEAD

        shape = patches.shape
        image_shape = image.shape

        indices = np.where(image_markers != 0)
        markers_x = indices[0]
        markers_y = indices[1]
        if not is_2d:
            markers_z = indices[1]
        labels = image_markers[indices] - 1

=======

        shape = patches.shape
        image_shape = image.shape

        indices = np.where(image_markers != 0)
        markers_x = indices[0]
        markers_y = indices[1]
        if not is_2d:
            markers_z = indices[1]
        labels = image_markers[indices] - 1

>>>>>>> c46d8f81
        mask = np.logical_and(markers_x < image_shape[0], markers_y < image_shape[1])

        if not is_2d:
            mask = np.logical_and(mask, markers_z < image_shape[2])
            markers_z = markers_z[mask]

        markers_x = markers_x[mask]
        markers_y = markers_y[mask]

        labels = labels[mask]

        if is_2d:
            generated_patches = patches[markers_x, markers_y].reshape(-1, *shape[3:])
        else:
            generated_patches = patches[markers_x, markers_y, markers_z].reshape(
                -1, *shape[4:]
            )
<<<<<<< HEAD

        if is_2d:
            if dilation[0] > 1 or dilation[1] > 1:
                r = np.arange(0, dilated_kernel_size[0], dilation[0])
                s = np.arange(0, dilated_kernel_size[1], dilation[1])
                generated_patches = generated_patches[:, r, :, :][:, :, s, :]
        else:
            if dilation[0] > 1 or dilation[1] > 1 or dilation[2] > 1:
                r = np.arange(0, dilated_kernel_size[0], dilation[0])
                s = np.arange(0, dilated_kernel_size[1], dilation[1])
                t = np.arange(0, dilated_kernel_size[2], dilation[2])
                generated_patches = generated_patches[:, r, :, :, :][:, :, s, :, :][
                    :, :, :, t, :
                ]

        if all_patches is None:
            all_patches = generated_patches
            all_labels = labels
        else:
            all_patches = np.concatenate((all_patches, generated_patches))
            all_labels = np.concatenate((all_labels, labels))

    return all_patches, all_labels


def _points_closest_to_centers(points, centers):
    _points = []
    for center in centers:
        _center = np.expand_dims(center, 0)

        dist = distance.cdist(points, _center)

        _points.append(points[np.argmin(dist)])

    return np.array(_points)


def _find_elems_in_array(a, elems):
    indices = []
    for elem in elems:
        _elem = np.expand_dims(elem, 0)
        mask = np.all(a == _elem, axis=1)

=======

        if is_2d:
            if dilation[0] > 1 or dilation[1] > 1:
                r = np.arange(0, dilated_kernel_size[0], dilation[0])
                s = np.arange(0, dilated_kernel_size[1], dilation[1])
                generated_patches = generated_patches[:, r, :, :][:, :, s, :]
        else:
            if dilation[0] > 1 or dilation[1] > 1 or dilation[2] > 1:
                r = np.arange(0, dilated_kernel_size[0], dilation[0])
                s = np.arange(0, dilated_kernel_size[1], dilation[1])
                t = np.arange(0, dilated_kernel_size[2], dilation[2])
                generated_patches = generated_patches[:, r, :, :, :][:, :, s, :, :][
                    :, :, :, t, :
                ]

        if all_patches is None:
            all_patches = generated_patches
            all_labels = labels
        else:
            all_patches = np.concatenate((all_patches, generated_patches))
            all_labels = np.concatenate((all_labels, labels))

    return all_patches, all_labels


def _points_closest_to_centers(points, centers):
    _points = []
    for center in centers:
        _center = np.expand_dims(center, 0)

        dist = distance.cdist(points, _center)

        _points.append(points[np.argmin(dist)])

    return np.array(_points)


def _find_elems_in_array(a, elems):
    indices = []
    for elem in elems:
        _elem = np.expand_dims(elem, 0)
        mask = np.all(a == _elem, axis=1)

>>>>>>> c46d8f81
        indice = np.where(mask)[0][0:1].item()

        indices.append(indice)

    return indices


def _kmeans_roots(
<<<<<<< HEAD
    patches,
    labels,
    n_clusters_per_label,
    return_labels=False,
    random_state=None,
    distance_metric="euclidean",
=======
    patches, labels, n_clusters_per_label, return_labels=False, random_state=None
>>>>>>> c46d8f81
):
    """Cluster patch and return the root of each custer.

    Parameters
    ----------
    patches : ndarray
        Array of patches with shape :math:`((N, H, W, C))`
    labels : ndarray
        The label of each patch with shape :nath:`(N,)`
    n_clusters_per_label : int
        The number os clusters per label.
    compute_bias : bool, optional
        If True, compute the bias of each cluster, by default False.

    Returns
    -------
    ndarray
        A array with all the roots.

    """
    roots = None
    min_number_of_pacthes_per_label = n_clusters_per_label

    possible_labels = np.unique(labels)
    cluster_labels = np.zeros_like(labels)
    last_label = 0
    for i, label in enumerate(possible_labels):
        patches_of_label = patches[label == labels].astype(np.float32)
        # TODO get a value as arg.
        if patches_of_label.shape[0] > min_number_of_pacthes_per_label:
            # TODO remove fix random_state
            # kmeans = MiniBatchKMeans(
            #    n_clusters=n_clusters_per_label, max_iter=300, random_state=42, init_size=3 * n_clusters_per_label)

            kmeans = KMeans(
                n_clusters=n_clusters_per_label,
                max_iter=100,
                tol=0.001,
                random_state=42,
<<<<<<< HEAD
                n_init=10,
            )

            if distance_metric == "cosine":

                def _metric(x, y):
                    return 1.0 - cosine_similarity(x, y)

                kmeans.euclidean_distances = _metric
                kmeans._euclidean_distances = _metric

=======
            )
>>>>>>> c46d8f81
            kmeans.fit(patches_of_label.reshape(patches_of_label.shape[0], -1))
            centers = kmeans.cluster_centers_
            current_labels = kmeans.labels_ + last_label
            cluster_labels[label == labels] = current_labels
            last_label = current_labels.max() + 1

<<<<<<< HEAD
            kmeans.euclidean_distances = euclidean_distances
            kmeans._euclidean_distances = _euclidean_distances

=======
>>>>>>> c46d8f81
            # roots_of_label = _points_closest_to_centers(
            #    patches_of_label.reshape(patches_of_label.shape[0], -1), centers
            # )
            roots_of_label = centers

        # TODO is enough to check if is equal?
        else:
            roots_of_label = patches_of_label.reshape(patches_of_label.shape[0], -1)
            current_labels = np.arange(roots_of_label.shape[0]) + last_label
            cluster_labels[label == labels] = current_labels
            last_label = current_labels.max() + 1

        if roots is not None:
            roots = np.concatenate((roots, roots_of_label))
        else:
            roots = roots_of_label

    roots = roots.reshape(-1, *patches.shape[1:])

    if return_labels:
        return roots, cluster_labels

    return roots


def _calculate_convNd_weights(
    images,
    markers,
    in_channels,
    kernel_size,
    dilation,
<<<<<<< HEAD
    bias,
    number_of_kernels_per_marker,
    num_kernels,
    epochs,
    lr,
    wd,
    use_pca,
    multilevel_clustering,
    device="cpu",
=======
    number_of_kernels_per_marker,
    num_kernels,
>>>>>>> c46d8f81
):
    """Calculate kernels weights from image markers.

        Parameters
        ----------
        images : ndarray
            Array of images with shape :math:`(N, H, W, C)`.
        markers : list
            List of markers. For each image there is an ndarry with shape \
            :math:`3 \times N` where :math:`N` is the number of markers pixels.
            The first row is the markers pixels :math:`x`-coordinates, \
            second row is the markers pixels :math:`y`-coordinates, \
            and the third row is the markers pixel labels

        Returns
        -------
        ndarray
            Kernels weights in the shape \
            :math:`(N \times C \times H \times W)`.
        
        """
    patches, labels = _generate_patches(
        images, markers, in_channels, kernel_size, dilation
    )

    axis = tuple(range(len(kernel_size) + 1))

<<<<<<< HEAD
    # TODO is it needed?
    # mean_by_channel = patches.mean(axis=axis, keepdims=True)
    # std_by_channel = patches.std(axis=axis, keepdims=True)
    #
    # patches = (patches - mean_by_channel)/(std_by_channel + default_std)

    # force norm 1
    # patches_shape = patches.shape
    # patches = patches.reshape(patches_shape[0], -1)
    # patches = patches / (np.linalg.norm(patches, axis=1, keepdims=True) + 1e-6)
    # patches = patches.reshape(patches_shape)

    if bias:
        kernel_weights, bias_weights = _compute_kernels_with_backpropagation(
            patches,
            labels,
            number_of_kernels_per_marker,
            num_kernels,
            epochs,
            lr,
            wd,
            use_pca,
            multilevel_clustering,
            device,
        )
    else:
        kernel_weights = _kmeans_roots(patches, labels, number_of_kernels_per_marker)

        # force norm 1
        kernel_weights = force_norm_1(kernel_weights)

    if bias:
        return kernel_weights, bias_weights
    else:
        return kernel_weights


def force_norm_1(kernel_weights):
=======
    kernel_weights = _kmeans_roots(patches, labels, number_of_kernels_per_marker)

    # force norm 1
>>>>>>> c46d8f81
    kernel_weights_shape = kernel_weights.shape
    kernel_weights = kernel_weights.reshape(kernel_weights_shape[0], -1)
    kernel_weights = kernel_weights / (
        np.linalg.norm(kernel_weights, axis=1, keepdims=True) + DIVISION_EPSILON
    )
<<<<<<< HEAD
    kernel_weights = kernel_weights.reshape(kernel_weights_shape)
    return kernel_weights


def _compute_kernels_with_backpropagation(
    patches,
    patches_labels,
    num_kernels_per_marker,
    num_kernels,
    epochs=50,
    lr=0.001,
    wd=0.9,
    use_pca=True,
    multi_level_clustering=True,
    device="cpu",
):
    patches_shape = patches.shape
    patches = patches.reshape(patches_shape[0], -1)

    # cluster patches
    if multi_level_clustering:
        cluster_centers, labels = _kmeans_roots(
            patches, patches_labels, num_kernels_per_marker, return_labels=True
        )

        new_patche_labels = np.zeros(patches_labels.shape, dtype=np.int64)

        if use_pca and np.prod(cluster_centers.shape[1:]) < cluster_centers.shape[0]:
            kernel_shape = patches_shape[1:]
            # kernels = cluster_centers.reshape(-1, *kernel_shape)
            kernels = cluster_centers
            kernels = kernels.reshape(-1, *kernel_shape)
            kernels = force_norm_1(kernels)
            kernels = _kernels_to_channel_first(kernels)
            kernels = _select_kernels_with_pca(kernels, num_kernels)
            bias = np.zeros(num_kernels, dtype=np.float32)
            kernels = _kernels_to_channel_last(kernels)
            # TODO do not return form here
            return kernels, bias

        if num_kernels < cluster_centers.shape[0]:
            new_cluster_centers, new_labels = _kmeans_roots(
                cluster_centers,
                np.ones(cluster_centers.shape[0], dtype=np.int64),
                num_kernels,
                return_labels=True,
                distance_metric="cosine",
            )

            for i, new_label in enumerate(new_labels):
                label = i
                mask = labels == label
                new_patche_labels[mask] = new_label

        else:
            new_cluster_centers = cluster_centers
            new_patche_labels = labels

        labels = new_patche_labels
        init_kernels = new_cluster_centers

    else:
        kmeans = KMeans(
            n_clusters=num_kernels, max_iter=100, tol=0.001, random_state=42
        )
        kmeans.fit(patches)
        labels = kmeans.labels_
        init_kernels = kmeans.cluster_centers_

    lin_layer = nn.Linear(patches.shape[1], num_kernels, bias=True).to(device)
    act_layer = nn.ReLU(True).to(device)
    # nn.init.xavier_normal_(lin_layer.weight, gain=nn.init.calculate_gain("relu"))
    init_kernels = init_kernels / (
        np.linalg.norm(init_kernels, axis=1, keepdims=True) + DIVISION_EPSILON
    )
    lin_layer.weight.data = torch.from_numpy(init_kernels).to(device)
    nn.init.constant_(lin_layer.bias, 0)

    criterion = CrossEntropyLoss()

    inputs = torch.from_numpy(patches).float().to(device)
    true_labels = torch.from_numpy(labels).long().to(device)

    optim = torch.optim.Adam(lin_layer.parameters(), lr=lr, weight_decay=wd)
    print("Building layer...")
    for epoch in range(epochs):
        loss_epoch = 0.0

        optim.zero_grad()
        outputs = act_layer(lin_layer(inputs))
        loss = criterion(outputs, true_labels)
        loss.backward()
        preds = torch.argmax(outputs, dim=1)

        # gradient clip
        # nn.utils.clip_grad_norm_(lin_layer.parameters(), 0.1)
        optim.step()

        loss_epoch = loss.item()

        acc = np.mean(preds.detach().cpu().numpy() == labels)
        print("Epoch {}: loss = {}, accuracy = {}".format(epoch, loss_epoch, acc))

        if loss_epoch < 0.01:
            break

    kernels = lin_layer.weight.detach().cpu().numpy()
    bias = lin_layer.bias.detach().cpu().numpy()
    kernels = force_norm_1(kernels)
    kernels = kernels.reshape(-1, *patches_shape[1:])
    return kernels, bias
=======

    kernel_weights = kernel_weights.reshape(kernel_weights_shape)

    return kernel_weights
>>>>>>> c46d8f81


def _initialize_convNd_weights(
    images=None,
    markers=None,
    in_channels=3,
    out_channels=None,
    kernel_size=None,
    dilation=None,
    bias=False,
    number_of_kernels_per_marker=16,
<<<<<<< HEAD
    use_random_kernels=False,
    use_pca=True,
    epochs=50,
    lr=0.001,
    wd=0.9,
    multi_level_clustering=True,
    device="cpu",
=======
    use_random_kernels=False
>>>>>>> c46d8f81
):
    """Learn kernel weights from image markers.

        Initialize layer with weights learned from image markers,
        or with random kernels if no image and markers are passed.

        Parameters
        ----------
        images : ndarray
            Array of images with shape :math:`(N, H, W, C)`,
            by default None.
        markers : ndarray
            A set of image markes as label images with size :math:`(N, H, W)`.\
            The label 0 denote no label, by default None.
        kernels_number: int
            If no images and markers are passed, the number of kernels must \
            must me specified. If images and markers are not None, \
            this argument is ignored. 

        """

<<<<<<< HEAD
    bias_weights = None

=======
>>>>>>> c46d8f81
    if use_random_kernels:
        kernels_weights = _create_random_pca_kernels(
            n=out_channels * 10,
            k=out_channels,
            in_channels=in_channels,
            kernel_size=kernel_size,
        )

    elif images is not None and markers is not None:

<<<<<<< HEAD
        if bias:
            markers = markers.copy()
            # markers[markers != 0] = 1
            # number_of_kernels_per_marker = out_channels

=======
>>>>>>> c46d8f81
        weights = _calculate_convNd_weights(
            images,
            markers,
            in_channels,
            kernel_size,
            dilation,
<<<<<<< HEAD
            bias,
            number_of_kernels_per_marker,
            out_channels,
            epochs=epochs,
            lr=lr,
            wd=wd,
            use_pca=use_pca,
            multilevel_clustering=multi_level_clustering,
            device=device,
        )
        if bias:
            kernels_weights, bias_weights = weights
        else:
            kernels_weights = weights

        kernels_weights = _kernels_to_channel_first(kernels_weights)
=======
            number_of_kernels_per_marker,
            out_channels,
        )

        kernels_weights = weights

        if kernels_weights.ndim == 4:
            kernels_weights = kernels_weights.transpose(0, 3, 1, 2)
        else:
            kernels_weights = kernels_weights.transpose(0, 4, 3, 1, 2)
>>>>>>> c46d8f81

        assert (
            out_channels is None or kernels_weights.shape[0] >= out_channels
        ), "Not enough kernels were generated!!!"

<<<<<<< HEAD
        if not bias:
            if (
                use_pca
                and (out_channels is not None)
                and (np.prod(kernels_weights.shape[1:]) < kernels_weights.shape[0])
            ):
                kernels_weights = _select_kernels_with_pca(
                    kernels_weights, out_channels
                )

            elif (out_channels is not None) and (
                out_channels < kernels_weights.shape[0]
            ):
                kernels_weights = _kmeans_roots(
                    kernels_weights,
                    np.ones(kernels_weights.shape[0]),
                    out_channels,
                    distance_metric="cosine",
                )

    else:
        kernels_weights = torch.rand(out_channels, in_channels, *kernel_size).numpy()

        bias_weights = np.zeros(out_channels)

    kernels_weights = force_norm_1(kernels_weights)

    return kernels_weights, bias_weights


def _kernels_to_channel_first(kernels_weights):
    if kernels_weights.ndim == 4:
        kernels_weights = kernels_weights.transpose(0, 3, 1, 2)
    else:
        kernels_weights = kernels_weights.transpose(0, 4, 3, 1, 2)
    return kernels_weights


def _kernels_to_channel_last(kernels_weights):
    if kernels_weights.ndim == 4:
        kernels_weights = kernels_weights.transpose(0, 2, 3, 1)
    else:
        kernels_weights = kernels_weights.transpose(0, 2, 4, 3, 1)
=======
        if (out_channels is not None) and (
            np.prod(kernels_weights.shape[1:]) < kernels_weights.shape[0]
        ):
            kernels_weights = _select_kernels_with_pca(kernels_weights, out_channels)

        elif (out_channels is not None) and (out_channels < kernels_weights.shape[0]):
            kernels_weights = _kmeans_roots(
                kernels_weights, np.ones(kernels_weights.shape[0]), out_channels
            )
    else:
        kernels_weights = torch.rand(out_channels, in_channels, *kernel_size).numpy()

>>>>>>> c46d8f81
    return kernels_weights


def _compute_similarity_matrix(filters):
    """Compute similarity matrix.

    The similarity between two filter is the inner product between them.

    Parameters
    ----------
    filters : torch.Tensor
        Array of filters.

    Returns
    -------
    ndarray
        A matrix N x N.

    """
    assert filters is not None, "Filter must be provided"

    _filters = filters.detach().flatten(1).cpu().numpy()

    similiraty_matrix = distance.pdist(_filters, metric=np.inner)

    return distance.squareform(similiraty_matrix)


def _remove_similar_filters(layer, similarity_level=0.85):
    """Remove redundant filters.

        Remove redundant filter bases on inner product.

        Parameters
        ----------
        similarity_level : float, optional
            A value in range :math:`(0, 1]`. \
            If filters have inner product greater than value, \
            only one of them are kept. by default 0.85.
            All filters in this layer has euclidean norm equal to 1.

        """
    assert 0 < similarity_level <= 1, "Similarity must be in range (0, 1]"

    filters = layer.weight

    similarity_matrix = _compute_similarity_matrix(filters)

    keep_filter = np.full(filters.size(0), True, np.bool)

    for i in range(0, filters.size(0)):
        if keep_filter[i]:

            mask = similarity_matrix[i] >= similarity_level
            indices = np.where(mask)

            keep_filter[indices] = False

    selected_filters = filters[keep_filter]

    out_channels = selected_filters.size(0)

    new_conv = nn.Conv2d(
        layer.in_channels,
        out_channels,
        kernel_size=layer.kernel_size,
        stride=layer.stride,
        bias=layer.bias,
        padding=layer.padding,
    )

    new_conv.weight = nn.Parameter(selected_filters)

    return new_conv<|MERGE_RESOLUTION|>--- conflicted
+++ resolved
@@ -2,8 +2,6 @@
 
 import math
 import warnings
-from numpy.core.numeric import indices
-import scipy as sp
 
 import numpy as np
 import torch
@@ -13,7 +11,6 @@
 from skimage.util import view_as_windows
 from sklearn.cluster import KMeans
 from sklearn.decomposition import PCA
-<<<<<<< HEAD
 from sklearn.metrics.pairwise import (
     _euclidean_distances,
     cosine_similarity,
@@ -23,29 +20,12 @@
 
 from ..._constants import DIVISION_EPSILON
 from ...utils import label_connected_components
-=======
-
-from scipy.spatial import distance
-
-import numpy as np
-from torch.nn.modules.loss import CrossEntropyLoss
-
-from ._marker_based_norm import MarkerBasedNorm2d, MarkerBasedNorm3d
-from ._lcn import LIDSConvNet, ParallelModule
->>>>>>> c46d8f81
 from ._decoder import Decoder
 from ._lcn import LIDSConvNet, ParallelModule
 from ._marker_based_norm import MarkerBasedNorm2d, MarkerBasedNorm3d
 
 __all__ = ["LCNCreator"]
 
-<<<<<<< HEAD
-=======
-from ..._constants import DIVISION_EPSILON
-
-__all__ = ["LCNCreator"]
-
->>>>>>> c46d8f81
 # TODO I think adaptative pooling 2D is missing
 
 __operations__ = {
@@ -128,10 +108,7 @@
         superpixels_markers=None,
         remove_border=0,
         random_state=None,
-<<<<<<< HEAD
         multilevel_clustering=True,
-=======
->>>>>>> c46d8f81
     ):
         """Initialize the class.
 
@@ -179,10 +156,7 @@
         self._markers = markers
         self._input_shape = input_shape
         self._architecture = architecture
-<<<<<<< HEAD
         self._multilevel_clustering = multilevel_clustering
-=======
->>>>>>> c46d8f81
 
         if images is None:
             self._in_channels = input_shape[-1]
@@ -253,22 +227,7 @@
             if "input" in self._to_save_outputs:
                 self._outputs["input"] = images
 
-<<<<<<< HEAD
             module, module_output_shape, images, markers = self._build_module(
-=======
-            if self._relabel_markers and markers is not None:
-                start_label = 2 if self._has_superpixel_markers else 1
-                markers = label_connected_components(
-                    markers, start_label, is_3d=markers.ndim == 4
-                )
-
-            if self._has_superpixel_markers:
-                markers += self._superpixel_markers
-            input_shape = self._input_shape
-            # if len(input_shape) == 1:
-            #    input_shape = [0, 0, *input_shape]
-            module, module_output_shape, _, _ = self._build_module(
->>>>>>> c46d8f81
                 module_name,
                 module_arch,
                 images,
@@ -278,10 +237,7 @@
                 similarity_level=similarity_level,
             )
 
-<<<<<<< HEAD
             input_shape = module_output_shape
-=======
->>>>>>> c46d8f81
             # self.last_conv_layer_out_channels = out_channels
 
             self.LCN.add_module(module_name, module)
@@ -372,11 +328,7 @@
         input_shape=None,
         remove_similar_filters=False,
         similarity_level=0.85,
-<<<<<<< HEAD
         verbose=True,
-=======
-        verbose=False,
->>>>>>> c46d8f81
     ):
         """Builds a module.
 
@@ -417,13 +369,8 @@
         module_params = module_arch.get("params", {})
 
         if module_type == "parallel":
-<<<<<<< HEAD
             aggregate_fn = module_params["aggregate"]
             module = ParallelModule(aggregate_fn=aggregate_fn)
-=======
-            module = ParallelModule()
-            aggregate_fn = module_params["aggregate"]
->>>>>>> c46d8f81
         else:
             module = nn.Sequential()
 
@@ -463,7 +410,6 @@
                     layer_config["operation"] == "conv2d"
                     or layer_config["operation"] == "conv3d"
                 ):
-<<<<<<< HEAD
                     # if bias then set training params
                     if operation_params.get("bias", False) is True:
                         if "epochs" not in operation_params:
@@ -472,8 +418,6 @@
                             operation_params["lr"] = module_params.get("lr", 0.001)
                         if "wd" not in operation_params:
                             operation_params["wd"] = module_params.get("wd", 0.9)
-=======
->>>>>>> c46d8f81
 
                     layer = self._build_conv_layer(
                         images,
@@ -483,7 +427,6 @@
                         input_shape,
                         layer_config,
                     )
-<<<<<<< HEAD
                     is_3d = layer_config["operation"] == "conv3d"
                     end = 3 if is_3d else 2
 
@@ -509,10 +452,6 @@
                         )
                     else:
                         _layer_output_shape = [layer.out_channels]
-=======
-
-                    _layer_output_shape = [*input_shape[:2], layer.out_channels]
->>>>>>> c46d8f81
 
                 elif layer_config["operation"] in [
                     "marker_based_norm",
@@ -566,11 +505,7 @@
                     or layer_config["operation"] == "avg_pool3d"
                 ):
 
-<<<<<<< HEAD
                     layer, _ = self._build_pool_layer(
-=======
-                    layer = self._build_pool_layer(
->>>>>>> c46d8f81
                         images, markers, batch_size, layer_config
                     )
 
@@ -594,10 +529,7 @@
                                     spatial_size
                                     + 2 * padding
                                     - dilation * (kernel_size - 1)
-<<<<<<< HEAD
                                     - 1
-=======
->>>>>>> c46d8f81
                                 )
                                 / stride
                                 + 1
@@ -622,7 +554,6 @@
                     dilation = operation_params.get("dilation", 1)
 
                     is_3d = len(input_shape) == 4
-<<<<<<< HEAD
 
                     if isinstance(kernel_size, int):
                         kernel_size = np.array([kernel_size] * (3 if is_3d else 2))
@@ -633,18 +564,6 @@
                     if isinstance(dilation, int):
                         dilation = np.array([dilation] * (3 if is_3d else 2))
 
-=======
-
-                    if isinstance(kernel_size, int):
-                        kernel_size = np.array([kernel_size] * (3 if is_3d else 2))
-                    if isinstance(stride, int):
-                        stride = np.array([stride] * (3 if is_3d else 2))
-                    if isinstance(padding, int):
-                        padding = np.array([padding] * (3 if is_3d else 2))
-                    if isinstance(dilation, int):
-                        dilation = np.array([dilation] * (3 if is_3d else 2))
-
->>>>>>> c46d8f81
                     layer = operation(**operation_params)
                     _layer_output_shape = [*input_shape]
                     spatial_size = np.array(input_shape[:-1])
@@ -691,11 +610,7 @@
                         nn.init.constant_(layer.bias, 0)
 
                     layer.to(device)
-<<<<<<< HEAD
                     _layer_output_shape = [operation_params["out_features"]]
-=======
-                    _layer_output_shape = [*input_shape]
->>>>>>> c46d8f81
 
                 else:
                     layer = operation(**operation_params)
@@ -729,11 +644,7 @@
                         else:
                             images = outputs.permute(0, 2, 3, 1).detach().numpy()
 
-<<<<<<< HEAD
                         # _layer_output_shape = list(images.shape[1:])
-=======
-                    _layer_output_shape = list(images.shape[1:])
->>>>>>> c46d8f81
                 layer.train()
                 module.add_module(key, layer)
 
@@ -786,13 +697,8 @@
             kernel_size = [kernel_size] * (3 if is_3d else 2)
 
         operation_params["stride"] = 1
-<<<<<<< HEAD
         # TODO what about dilation?
         # operation_params["padding"] = [k_size // 2 for k_size in kernel_size]
-=======
-        operation_params["padding"] = [k_size // 2 for k_size in kernel_size]
->>>>>>> c46d8f81
-
         if images is not None and markers is not None:
             torch_images = torch.from_numpy(images)
 
@@ -833,11 +739,7 @@
         operation_params["stride"] = stride
         operation_params["padding"] = padding
         layer = operation(**operation_params)
-<<<<<<< HEAD
         return layer, images
-=======
-        return layer
->>>>>>> c46d8f81
 
     def _build_m_norm_layer(self, images, markers, input_shape, layer_config):
         operation_name = layer_config["operation"]
@@ -907,16 +809,11 @@
         )
         use_random_kernels = operation_params.get("use_random_kernels", False)
 
-<<<<<<< HEAD
         use_pca = operation_params.get("use_pca", True)
 
         kernel_size = operation_params["kernel_size"]
         stride = operation_params.get("stride", 1)
         # TODO check padding is enough to maintain the input size
-=======
-        kernel_size = operation_params["kernel_size"]
-        stride = operation_params.get("stride", 1)
->>>>>>> c46d8f81
         padding = operation_params.get("padding", 0)
         padding_mode = operation_params.get("padding_mode", "zeros")
         dilation = operation_params.get("dilation", 1)
@@ -924,13 +821,10 @@
         bias = operation_params.get("bias", False)
 
         out_channels = operation_params.get("out_channels", None)
-<<<<<<< HEAD
         # training parameters
         epochs = operation_params.get("epochs", 50)
         lr = operation_params.get("lr", 0.001)
         wd = operation_params.get("wd", 0.9)
-=======
->>>>>>> c46d8f81
 
         assert (
             out_channels is not None or markers is not None
@@ -959,18 +853,13 @@
                 number_of_kernels_per_marker * np.array(markers).max() >= out_channels
             ), f"The number of kernels per marker is not enough to generate {out_channels} kernels."
 
-<<<<<<< HEAD
         weights, bias_weights = _initialize_convNd_weights(
-=======
-        weights = _initialize_convNd_weights(
->>>>>>> c46d8f81
             images,
             markers,
             in_channels,
             out_channels=out_channels,
             kernel_size=kernel_size,
             dilation=dilation,
-<<<<<<< HEAD
             bias=bias,
             number_of_kernels_per_marker=number_of_kernels_per_marker,
             use_random_kernels=use_random_kernels,
@@ -980,10 +869,6 @@
             wd=wd,
             multi_level_clustering=self._multilevel_clustering,
             device=self.device,
-=======
-            number_of_kernels_per_marker=number_of_kernels_per_marker,
-            use_random_kernels=use_random_kernels,
->>>>>>> c46d8f81
         )
         if out_channels is not None:
             assert (
@@ -1010,13 +895,10 @@
         )
         if images is not None and markers is not None:
             layer.weight = nn.Parameter(torch.from_numpy(weights))
-<<<<<<< HEAD
 
             if bias:
                 layer.bias = nn.Parameter(torch.from_numpy(bias_weights))
 
-=======
->>>>>>> c46d8f81
         else:
             nn.init.xavier_normal_(layer.weight)
             if bias:
@@ -1288,7 +1170,6 @@
         image_pad = np.pad(image, padding, mode="constant", constant_values=0)
         # TODO check if patches_shape is valid
         patches = view_as_windows(image_pad, patches_shape, step=1)
-<<<<<<< HEAD
 
         shape = patches.shape
         image_shape = image.shape
@@ -1300,19 +1181,6 @@
             markers_z = indices[1]
         labels = image_markers[indices] - 1
 
-=======
-
-        shape = patches.shape
-        image_shape = image.shape
-
-        indices = np.where(image_markers != 0)
-        markers_x = indices[0]
-        markers_y = indices[1]
-        if not is_2d:
-            markers_z = indices[1]
-        labels = image_markers[indices] - 1
-
->>>>>>> c46d8f81
         mask = np.logical_and(markers_x < image_shape[0], markers_y < image_shape[1])
 
         if not is_2d:
@@ -1330,7 +1198,6 @@
             generated_patches = patches[markers_x, markers_y, markers_z].reshape(
                 -1, *shape[4:]
             )
-<<<<<<< HEAD
 
         if is_2d:
             if dilation[0] > 1 or dilation[1] > 1:
@@ -1374,51 +1241,6 @@
         _elem = np.expand_dims(elem, 0)
         mask = np.all(a == _elem, axis=1)
 
-=======
-
-        if is_2d:
-            if dilation[0] > 1 or dilation[1] > 1:
-                r = np.arange(0, dilated_kernel_size[0], dilation[0])
-                s = np.arange(0, dilated_kernel_size[1], dilation[1])
-                generated_patches = generated_patches[:, r, :, :][:, :, s, :]
-        else:
-            if dilation[0] > 1 or dilation[1] > 1 or dilation[2] > 1:
-                r = np.arange(0, dilated_kernel_size[0], dilation[0])
-                s = np.arange(0, dilated_kernel_size[1], dilation[1])
-                t = np.arange(0, dilated_kernel_size[2], dilation[2])
-                generated_patches = generated_patches[:, r, :, :, :][:, :, s, :, :][
-                    :, :, :, t, :
-                ]
-
-        if all_patches is None:
-            all_patches = generated_patches
-            all_labels = labels
-        else:
-            all_patches = np.concatenate((all_patches, generated_patches))
-            all_labels = np.concatenate((all_labels, labels))
-
-    return all_patches, all_labels
-
-
-def _points_closest_to_centers(points, centers):
-    _points = []
-    for center in centers:
-        _center = np.expand_dims(center, 0)
-
-        dist = distance.cdist(points, _center)
-
-        _points.append(points[np.argmin(dist)])
-
-    return np.array(_points)
-
-
-def _find_elems_in_array(a, elems):
-    indices = []
-    for elem in elems:
-        _elem = np.expand_dims(elem, 0)
-        mask = np.all(a == _elem, axis=1)
-
->>>>>>> c46d8f81
         indice = np.where(mask)[0][0:1].item()
 
         indices.append(indice)
@@ -1427,16 +1249,12 @@
 
 
 def _kmeans_roots(
-<<<<<<< HEAD
     patches,
     labels,
     n_clusters_per_label,
     return_labels=False,
     random_state=None,
     distance_metric="euclidean",
-=======
-    patches, labels, n_clusters_per_label, return_labels=False, random_state=None
->>>>>>> c46d8f81
 ):
     """Cluster patch and return the root of each custer.
 
@@ -1476,7 +1294,6 @@
                 max_iter=100,
                 tol=0.001,
                 random_state=42,
-<<<<<<< HEAD
                 n_init=10,
             )
 
@@ -1488,21 +1305,15 @@
                 kmeans.euclidean_distances = _metric
                 kmeans._euclidean_distances = _metric
 
-=======
-            )
->>>>>>> c46d8f81
             kmeans.fit(patches_of_label.reshape(patches_of_label.shape[0], -1))
             centers = kmeans.cluster_centers_
             current_labels = kmeans.labels_ + last_label
             cluster_labels[label == labels] = current_labels
             last_label = current_labels.max() + 1
 
-<<<<<<< HEAD
             kmeans.euclidean_distances = euclidean_distances
             kmeans._euclidean_distances = _euclidean_distances
 
-=======
->>>>>>> c46d8f81
             # roots_of_label = _points_closest_to_centers(
             #    patches_of_label.reshape(patches_of_label.shape[0], -1), centers
             # )
@@ -1534,7 +1345,6 @@
     in_channels,
     kernel_size,
     dilation,
-<<<<<<< HEAD
     bias,
     number_of_kernels_per_marker,
     num_kernels,
@@ -1544,10 +1354,6 @@
     use_pca,
     multilevel_clustering,
     device="cpu",
-=======
-    number_of_kernels_per_marker,
-    num_kernels,
->>>>>>> c46d8f81
 ):
     """Calculate kernels weights from image markers.
 
@@ -1575,7 +1381,6 @@
 
     axis = tuple(range(len(kernel_size) + 1))
 
-<<<<<<< HEAD
     # TODO is it needed?
     # mean_by_channel = patches.mean(axis=axis, keepdims=True)
     # std_by_channel = patches.std(axis=axis, keepdims=True)
@@ -1614,17 +1419,11 @@
 
 
 def force_norm_1(kernel_weights):
-=======
-    kernel_weights = _kmeans_roots(patches, labels, number_of_kernels_per_marker)
-
-    # force norm 1
->>>>>>> c46d8f81
     kernel_weights_shape = kernel_weights.shape
     kernel_weights = kernel_weights.reshape(kernel_weights_shape[0], -1)
     kernel_weights = kernel_weights / (
         np.linalg.norm(kernel_weights, axis=1, keepdims=True) + DIVISION_EPSILON
     )
-<<<<<<< HEAD
     kernel_weights = kernel_weights.reshape(kernel_weights_shape)
     return kernel_weights
 
@@ -1736,12 +1535,6 @@
     kernels = force_norm_1(kernels)
     kernels = kernels.reshape(-1, *patches_shape[1:])
     return kernels, bias
-=======
-
-    kernel_weights = kernel_weights.reshape(kernel_weights_shape)
-
-    return kernel_weights
->>>>>>> c46d8f81
 
 
 def _initialize_convNd_weights(
@@ -1753,7 +1546,6 @@
     dilation=None,
     bias=False,
     number_of_kernels_per_marker=16,
-<<<<<<< HEAD
     use_random_kernels=False,
     use_pca=True,
     epochs=50,
@@ -1761,9 +1553,6 @@
     wd=0.9,
     multi_level_clustering=True,
     device="cpu",
-=======
-    use_random_kernels=False
->>>>>>> c46d8f81
 ):
     """Learn kernel weights from image markers.
 
@@ -1785,11 +1574,8 @@
 
         """
 
-<<<<<<< HEAD
     bias_weights = None
 
-=======
->>>>>>> c46d8f81
     if use_random_kernels:
         kernels_weights = _create_random_pca_kernels(
             n=out_channels * 10,
@@ -1800,21 +1586,17 @@
 
     elif images is not None and markers is not None:
 
-<<<<<<< HEAD
         if bias:
             markers = markers.copy()
             # markers[markers != 0] = 1
             # number_of_kernels_per_marker = out_channels
 
-=======
->>>>>>> c46d8f81
         weights = _calculate_convNd_weights(
             images,
             markers,
             in_channels,
             kernel_size,
             dilation,
-<<<<<<< HEAD
             bias,
             number_of_kernels_per_marker,
             out_channels,
@@ -1831,24 +1613,11 @@
             kernels_weights = weights
 
         kernels_weights = _kernels_to_channel_first(kernels_weights)
-=======
-            number_of_kernels_per_marker,
-            out_channels,
-        )
-
-        kernels_weights = weights
-
-        if kernels_weights.ndim == 4:
-            kernels_weights = kernels_weights.transpose(0, 3, 1, 2)
-        else:
-            kernels_weights = kernels_weights.transpose(0, 4, 3, 1, 2)
->>>>>>> c46d8f81
 
         assert (
             out_channels is None or kernels_weights.shape[0] >= out_channels
         ), "Not enough kernels were generated!!!"
 
-<<<<<<< HEAD
         if not bias:
             if (
                 use_pca
@@ -1892,20 +1661,6 @@
         kernels_weights = kernels_weights.transpose(0, 2, 3, 1)
     else:
         kernels_weights = kernels_weights.transpose(0, 2, 4, 3, 1)
-=======
-        if (out_channels is not None) and (
-            np.prod(kernels_weights.shape[1:]) < kernels_weights.shape[0]
-        ):
-            kernels_weights = _select_kernels_with_pca(kernels_weights, out_channels)
-
-        elif (out_channels is not None) and (out_channels < kernels_weights.shape[0]):
-            kernels_weights = _kmeans_roots(
-                kernels_weights, np.ones(kernels_weights.shape[0]), out_channels
-            )
-    else:
-        kernels_weights = torch.rand(out_channels, in_channels, *kernel_size).numpy()
-
->>>>>>> c46d8f81
     return kernels_weights
 
 
