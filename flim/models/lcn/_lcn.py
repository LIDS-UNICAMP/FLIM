# noqa: D100

import logging
import torch

import torch.nn as nn

__all__ = ["LIDSConvNet", "ParallelModule"]


class LIDSConvNet(nn.Sequential):

    """A convolutional neural network.

    For now, it has only a feature extracor and no classifier.

    Attributes
    ----------
    feature_extractor : nn.Torch.Module
        A feature extractor formed by convolutional layers.

    classifier : nn.Torch.Module
        A classifier.

    """

    def __init__(self, remove_boder=0):
        """Initialize the class."""
        super(LIDSConvNet, self).__init__()
        self.feature_extractor = nn.Sequential()
        # self.features = self.feature_extractor
        self.classifier = nn.Sequential()
        self._remove_border = remove_boder
        self._logger = logging.getLogger()

    def forward(self, x):
        """Apply the network to an input tensor.

        Apply the network to a batch of images.

        Parameters
        ----------
        x : torch.Tensor
            Input tensor in the shape :math:`(N, C, H, W)`.

        Returns
        -------
        torch.Tensor
            Output tensor with shape :math:`(N, C^\prime,  H, W)`.
            The output height and width depends on the paramenters \
            used to define the layer.

        """
        self._logger.info("doing forward")

        for layer_name, layer in self.feature_extractor.named_children():
               
            _y = layer.forward(x)
            x = _y
        b = self._remove_border
        
        if b > 0:
            x = x[:,:, b:-b, b:-b]
<<<<<<< HEAD
        
        x = x.flatten(1)
=======
>>>>>>> a8f84acc
        
        if x.ndim > 3:
            x = x.flatten(1)
        else:
            x = x.permute(0, 2, 1)
            # x = x.reshape(-1, x.shape[-1])
        
        for layer_name, layer in self.classifier.named_children():
            if isinstance(layer, nn.Fold):
                x = x.permute(0, 2, 1)
            _y = layer.forward(x)
            x = _y

        y = x

        return y

    def to(self, device):
        """Move layer to ``device``.

        Move layer parameters to some specified device.

        Parameters
        ----------
        device : torch.device
            The device where to move.

        Returns
        -------
        Self
            The layer itself.


        Notes
        -----
        This method modifies the module in-place.

        """
        for _, layer in self.feature_extractor.named_children():
            layer.to(device)
        
        for _, layer in self.classifier.named_children():
            layer.to(device)

        return self


class ParallelModule(nn.ModuleList):

    """A module where every sub module is applied in parallel.

    Each sub module is applied in parallel and the output \
         is concatenated.

    """
  
    def __init__(self):
        super(ParallelModule, self).__init__()

    def forward(self, x):
        """Apply the module to an input tensor.

        Apply the module to a batch of images.\
        Each sub module is aplied in parallel and \
        the outputs are concatenated.

        Parameters
        ----------
        x : torch.Tensor
            Input tensor in the shape :math:`(N, C, H, W)`.

        Returns
        -------
        torch.Tensor
            Output tensor with shape :math:`(N, C^\prime,  H, W)`.
            The output height and width depends on the paramenters \
            used to define the layer.

        """

        outputs = []

        for module in self.children():
            outputs.append(module(x))

        return torch.cat(outputs, 0)

<|MERGE_RESOLUTION|>--- conflicted
+++ resolved
@@ -61,11 +61,6 @@
         
         if b > 0:
             x = x[:,:, b:-b, b:-b]
-<<<<<<< HEAD
-        
-        x = x.flatten(1)
-=======
->>>>>>> a8f84acc
         
         if x.ndim > 3:
             x = x.flatten(1)
