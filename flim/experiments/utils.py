--- conflicted
+++ resolved
@@ -37,11 +37,9 @@
 
 from skimage.color import lab2rgb
 
-<<<<<<< HEAD
-from ..models.lcn import LCNCreator, MarkerBasedNorm2d, LIDSConvNet, MarkerBasedNorm3d
-=======
+
 from ..models.lcn import LCNCreator, MarkerBasedNorm2d, MarkerBasedNorm3d, LIDSConvNet
->>>>>>> eb4532d3
+
 from ._dataset import LIDSDataset
 
 from PIL import Image
@@ -540,7 +538,6 @@
                 
                 
                 layer.weight = nn.Parameter(torch.from_numpy(weights).float())
-<<<<<<< HEAD
                 
         if isinstance(layer, nn.Conv3d):
 
@@ -594,8 +591,7 @@
                 layer.std = torch.from_numpy(std.reshape(1, -1)).float()
                 
                 layer._linear.weight = nn.Parameter(torch.from_numpy(weights).float())'''
-=======
->>>>>>> eb4532d3
+
     print("Finish loading...")     
     return model
 
