--- conflicted
+++ resolved
@@ -272,12 +272,7 @@
 
         self._outputs = dict()
 
-        self._skips = _find_skip_connections(self._architecture)
-        self._to_save_outputs = _find_outputs_to_save(self._skips)
-
         self.LCN = LIDSConvNet(
-            skips=self._skips,
-            outputs_to_save=self._to_save_outputs,
             remove_boder=remove_border,
         )
         self._digraph = NetworkDiGraph(self._architecture)
@@ -321,10 +316,6 @@
             input_shape = images[0].shape
 
         for module_name, module_arch in architecture.items():
-
-            if "input" in self._to_save_outputs:
-                self._outputs["input"] = images
-
             module, module_output_shape, images, markers = self._build_module(
                 module_name,
                 module_arch,
@@ -517,7 +508,6 @@
                         if "wd" not in operation_params:
                             operation_params["wd"] = module_params.get("wd", 0.9)
 
-<<<<<<< HEAD
                     # check if there is a pool operation with stride > 1 before convolution
                     dilation_due_to_pool = 1
                     if operation_params.get("train_dilation", False) is True:
@@ -538,16 +528,6 @@
                     layer_config["params"]["dilation"] = (
                         dilation_due_to_pool * original_dilation
                     )
-
-                    layer = self._build_conv_layer(
-                        images,
-                        markers,
-                        remove_similar_filters,
-                        similarity_level,
-                        input_shape,
-                        layer_config,
-                    )
-=======
                     # check is state_dict has the weights for this layer
                     if (
                         state_dict is not None
@@ -595,10 +575,10 @@
                             input_shape,
                             layer_config,
                         )
->>>>>>> 580650d8
 
                     is_3d = layer_config["operation"] == "conv3d"
                     end = 3 if is_3d else 2
+
                     # chage dilation to original value
                     layer_config["params"]["dilation"] = original_dilation
 
@@ -651,7 +631,10 @@
                         std_by_channel = state_dict[f"{new_module_name}.std_by_channel"]
 
                         layer = self._build_m_norm_layer(
-                            None, None, input_shape, layer_config,
+                            None,
+                            None,
+                            input_shape,
+                            layer_config,
                         )
                         layer.weight.data = weights
                         layer.bias.data = bias
@@ -1251,45 +1234,6 @@
     return np.array(new_markers)
 
 
-def _find_skip_connections_in_module(module_name, module):
-    skips = dict()
-
-    layers = module["layers"]
-
-    for layer_name, layer_config in layers.items():
-        key_name = (
-            f"{module_name}.{layer_name}" if module_name is not None else layer_name
-        )
-
-        if "type" in layer_config:
-            submodules_skips = _find_skip_connections_in_module(key_name, layer_config)
-
-            skips.update(submodules_skips)
-
-        if "inputs" in layer_config:
-            skips[key_name] = layer_config["inputs"]
-
-    return skips
-
-
-def _find_skip_connections(arch):
-    skips = dict()
-    for module_name, module_arch in arch.items():
-        sub_modules_skips = _find_skip_connections_in_module(module_name, module_arch)
-        skips.update(sub_modules_skips)
-    return skips
-
-
-def _find_outputs_to_save(skips):
-    outputs_to_save = {}
-    for _, inputs in skips.items():
-
-        for layer_name in inputs:
-            outputs_to_save[layer_name] = True
-
-    return outputs_to_save
-
-
 def _create_random_kernels(n, in_channels, kernel_size):
     kernels = np.random.rand(n, in_channels, *kernel_size)
 
