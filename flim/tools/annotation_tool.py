--- conflicted
+++ resolved
@@ -13,7 +13,7 @@
 from magicgui import magicgui
 from magicgui._qt.widgets import QDoubleSlider
 
-from numba import jit
+from numba import jit, njit
 
 from os import path
 
@@ -168,11 +168,12 @@
 
 def create_viewer(image_dir,
                   markers_dir=None,
-                  n_superpixels=1000,
+                  n_superpixels=0,
                   ):
 
     image = load_image(image_dir)
     initial = np.zeros(image.shape[:2], dtype=np.int)
+
     if n_superpixels > 0:
         super_pixels, _ = get_superpixels_of_image(image, n_superpixels)
     else:
@@ -184,14 +185,10 @@
         markers = initial
 
     if super_pixels is not None and markers.max() > 0:
-<<<<<<< HEAD
-        markers = turn_superpixels_in_markers(image, super_pixels, markers)
+        markers = turn_superpixels_in_markers(super_pixels, markers)
     
     else:
         super_pixels = initial
-=======
-        markers = turn_superpixels_in_markers(super_pixels, markers)
->>>>>>> e7a12a02
 
     with napari.gui_qt():
 
@@ -234,7 +231,6 @@
             call_button="Propagate markers"
         )
         def propagate_markers():
-            super_pixels = viewer.layers['superpixels'].data
             markers = viewer.layers['markers'].data
             new_markers = turn_superpixels_in_markers(super_pixels, markers)
             viewer.layers['markers'].data = new_markers
@@ -245,6 +241,7 @@
             n_superpixels={"widget_type": QDoubleSlider, "maximum": 5000,  'singleStep': 1},
         )
         def compute_superpixels(n_superpixels=0):
+            nonlocal super_pixels
             n_superpixels = math.floor(n_superpixels)
             if n_superpixels > 0:
                 print(n_superpixels)
