--- conflicted
+++ resolved
@@ -68,13 +68,9 @@
                  stride=1,
                  bias=False,
                  dilation=1,
-<<<<<<< HEAD
-                 number_of_kernels_per_marker=None,
+                 number_of_kernels_per_marker=16,
                  marker_based_norm=True,
-=======
-                 number_of_kernels_per_marker=16,
                  use_random_kernels=False,
->>>>>>> a8f84acc
                  activation_config=None,
                  pool_config=None,
                  device='cpu'):
@@ -178,14 +174,8 @@
             kernels_weights = torch.rand(kernels_number,
                                          self.in_channels,
                                          self.kernel_size,
-<<<<<<< HEAD
-                                         self.kernel_size,
-                                         self.in_channels).numpy()
-        
-=======
                                          self.kernel_size).numpy()
 
->>>>>>> a8f84acc
         self.out_channels = kernels_weights.shape[0]
         
         # print(self.std_by_channel)
@@ -399,50 +389,6 @@
         self._conv.weight.requires_grad = False
 
       
-    '''def to(self, device):
-        """Move layer to ``device``.
-
-        Move layer parameters to some specified device.
-
-        Parameters
-        ----------
-        device : torch.device
-            The device where to move.
-
-        Returns
-        -------
-        Self
-            The layer itself.
-
-
-        Notes
-        -----
-        This method modifies the module in-place.
-
-        """
-        super(SpecialConvLayer, self).to()
-        
-<<<<<<< HEAD
-=======
-        self.mean_by_channel.weight = self.mean_by_channel.to(device)
-        self.std_by_channel.weight = self.std_by_channel.to(device)
-    
-        print("parameter weight", self.mean_by_channel.weight.device)
-        print("parameter", self.mean_by_channel.device)
-        print("device", device)
-        
->>>>>>> a8f84acc
-        self._conv = self._conv.to(device)
-
-        self.device = device
-
-        if self._activation is not None:
-            self._activation = self._activation.to(device)
-        
-        if self._pool is not None:
-            self._pool = self._pool.to(device)
-        
-        return self'''
     
     def forward(self, x):
         """Apply special layer to an input tensor.
@@ -464,27 +410,14 @@
         """
         self._logger.debug(
             "forwarding in special conv layer. Input shape %i", x.size())
-<<<<<<< HEAD
-
+        
         if self.marker_based_norm:
             x = (x - self.mean_by_channel)/(self.std_by_channel + 0.00001)
         
-        y = self._conv(x)
-
-        if self._activation is not None:
-            y = self._activation.forward(y)
-        
-        if self._pool is not None:
-            # print("max pooling")
-            y = self._pool.forward(y)
-=======
-        x = (x - self.mean_by_channel)/(self.std_by_channel + 0.00001)
-        
         for _, layer in self.named_children():
             x = layer.forward(x)
             
         y = x
->>>>>>> a8f84acc
 
         return y
         
@@ -647,7 +580,7 @@
     roots = None
     min_number_of_pacthes_per_label = n_clusters_per_label
     possible_labels = np.unique(labels)
-    print("Number of patches", patches.shape[0])
+    
     for label in possible_labels:
         patches_of_label = patches[label == labels].astype(np.float32)
         # TODO get a value as arg.
